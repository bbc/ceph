#ifndef CEPH_CLS_RGW_CLIENT_H
#define CEPH_CLS_RGW_CLIENT_H

#include "include/types.h"
#include "include/str_list.h"
#include "include/rados/librados.hpp"
#include "cls_rgw_types.h"
#include "cls_rgw_ops.h"
#include "common/RefCountedObj.h"

// Forward declaration
class BucketIndexAioManager;

/*
 * Bucket index AIO request argument, this is used to pass a argument
 * to callback.
 */
struct BucketIndexAioArg : public RefCountedObject {
  BucketIndexAioArg(int _id, BucketIndexAioManager* _manager) :
    id(_id), manager(_manager) {}
  int id;
  BucketIndexAioManager* manager;
};

/*
 * This class manages AIO completions. This class is not completely thread-safe,
 * methods like *get_next* is not thread-safe and is expected to be called from
 * within one thread.
 */
class BucketIndexAioManager {
private:
  map<int, librados::AioCompletion*> pendings;
  map<int, librados::AioCompletion*> completions;
  map<int, string> pending_objs;
  map<int, string> completion_objs;
  int next;
  Mutex lock;
  Cond cond;
  /*
   * Callback implementation for AIO request.
   */
  static void bucket_index_op_completion_cb(void* cb, void* arg) {
    BucketIndexAioArg* cb_arg = (BucketIndexAioArg*) arg;
    cb_arg->manager->do_completion(cb_arg->id);
    cb_arg->put();
  }

  /*
   * Get next request ID. This method is not thread-safe.
   *
   * Return next request ID.
   */
  int get_next() { return next++; }
    
  /*
   * Add a new pending AIO completion instance.
   *
   * @param id         - the request ID.
   * @param completion - the AIO completion instance.
   * @param oid        - the object id associated with the object, if it is NULL, we don't
   *                     track the object id per callback.
   */
  void add_pending(int id, librados::AioCompletion* completion, const string& oid) {
    pendings[id] = completion;
    pending_objs[id] = oid;
  }
public:
  /*
   * Create a new instance.
   */
  BucketIndexAioManager() : next(0), lock("BucketIndexAioManager::lock") {}


  /*
   * Do completion for the given AIO request.
   */
  void do_completion(int id);

  /*
   * Wait for AIO completions.
   *
   * valid_ret_code  - valid AIO return code.
   * num_completions - number of completions.
   * ret_code        - return code of failed AIO.
   * objs            - a list of objects that has been finished the AIO.
   *
   * Return false if there is no pending AIO, true otherwise.
   */
  bool wait_for_completions(int valid_ret_code, int *num_completions, int *ret_code,
      map<int, string> *objs);

  /**
   * Do aio read operation.
   */
  bool aio_operate(librados::IoCtx& io_ctx, const string& oid, librados::ObjectReadOperation *op) {
    Mutex::Locker l(lock);
    BucketIndexAioArg *arg = new BucketIndexAioArg(get_next(), this);
    librados::AioCompletion *c = librados::Rados::aio_create_completion((void*)arg, NULL, bucket_index_op_completion_cb);
    int r = io_ctx.aio_operate(oid, c, (librados::ObjectReadOperation*)op, NULL);
    if (r >= 0) {
      add_pending(arg->id, c, oid);
    }
    return r;
  }

  /**
   * Do aio write operation.
   */
  bool aio_operate(librados::IoCtx& io_ctx, const string& oid, librados::ObjectWriteOperation *op) {
    Mutex::Locker l(lock);
    BucketIndexAioArg *arg = new BucketIndexAioArg(get_next(), this);
    librados::AioCompletion *c = librados::Rados::aio_create_completion((void*)arg, NULL, bucket_index_op_completion_cb);
    int r = io_ctx.aio_operate(oid, c, (librados::ObjectWriteOperation*)op);
    if (r >= 0) {
      add_pending(arg->id, c, oid);
    }
    return r;
  }
};

class RGWGetDirHeader_CB : public RefCountedObject {
public:
  virtual ~RGWGetDirHeader_CB() {}
  virtual void handle_response(int r, rgw_bucket_dir_header& header) = 0;
};

class BucketIndexShardsManager {
private:
  // Per shard setting manager, for example, marker.
  map<int, string> value_by_shards;
public:
  const static string KEY_VALUE_SEPARATOR;
  const static string SHARDS_SEPARATOR;

  void add(int shard, const string& value) {
    value_by_shards[shard] = value;
  }

  const string& get(int shard, const string& default_value) {
    map<int, string>::iterator iter = value_by_shards.find(shard);
    return (iter == value_by_shards.end() ? default_value : iter->second);
  }

  map<int, string>& get() {
    return value_by_shards;
  }

  bool empty() {
    return value_by_shards.empty();
  }

  void to_string(string *out) const {
    if (!out) {
      return;
    }
    out->clear();
    map<int, string>::const_iterator iter = value_by_shards.begin();
    for (; iter != value_by_shards.end(); ++iter) {
      if (out->length()) {
        // Not the first item, append a separator first
        out->append(SHARDS_SEPARATOR);
      }
      char buf[16];
      snprintf(buf, sizeof(buf), "%d", iter->first);
      out->append(buf);
      out->append(KEY_VALUE_SEPARATOR);
      out->append(iter->second);
    }
  }

  static bool is_shards_marker(const string& marker) {
    return marker.find(KEY_VALUE_SEPARATOR) != string::npos;
  }

  /*
   * convert from string. There are two options of how the string looks like:
   *
   * 1. Single shard, no shard id specified, e.g. 000001.23.1
   *
   * for this case, if passed shard_id >= 0, use this shard id, otherwise assume that it's a
   * bucket with no shards.
   *
   * 2. One or more shards, shard id specified for each shard, e.g., 0#00002.12,1#00003.23.2
   *
   */
  int from_string(const string& composed_marker, int shard_id) {
    value_by_shards.clear();
    vector<string> shards;
    get_str_vec(composed_marker, SHARDS_SEPARATOR.c_str(), shards);
    if (shards.size() > 1 && shard_id >= 0) {
      return -EINVAL;
    }
    vector<string>::const_iterator iter = shards.begin();
    for (; iter != shards.end(); ++iter) {
      size_t pos = iter->find(KEY_VALUE_SEPARATOR);
      if (pos == string::npos) {
        if (!value_by_shards.empty()) {
          return -EINVAL;
        }
        if (shard_id < 0) {
          add(0, *iter);
        } else {
          add(shard_id, *iter);
        }
        return 0;
      }
      string shard_str = iter->substr(0, pos);
      string err;
      int shard = (int)strict_strtol(shard_str.c_str(), 10, &err);
      if (!err.empty()) {
        return -EINVAL;
      }
      add(shard, iter->substr(pos + 1));
    }
    return 0;
  }
};

/* bucket index */
void cls_rgw_bucket_init(librados::ObjectWriteOperation& o);

class CLSRGWConcurrentIO {
protected:
  librados::IoCtx& io_ctx;
  map<int, string>& objs_container;
  map<int, string>::iterator iter;
  uint32_t max_aio;
  BucketIndexAioManager manager;

  virtual int issue_op(int shard_id, const string& oid) = 0;

  virtual void cleanup() {}
  virtual int valid_ret_code() { return 0; }
  // Return true if multiple rounds of OPs might be needed, this happens when
  // OP needs to be re-send until a certain code is returned.
  virtual bool need_multiple_rounds() { return false; }
  // Add a new object to the end of the container.
  virtual void add_object(int shard, const string& oid) {}
  virtual void reset_container(map<int, string>& objs) {}

public:
  CLSRGWConcurrentIO(librados::IoCtx& ioc, map<int, string>& _objs_container,
                     uint32_t _max_aio) : io_ctx(ioc), objs_container(_objs_container), max_aio(_max_aio) {}
  virtual ~CLSRGWConcurrentIO() {}

  int operator()() {
    int ret = 0;
    iter = objs_container.begin();
    for (; iter != objs_container.end() && max_aio-- > 0; ++iter) {
      ret = issue_op(iter->first, iter->second);
      if (ret < 0)
        break;
    }

    int num_completions, r = 0;
    map<int, string> objs;
    map<int, string> *pobjs = (need_multiple_rounds() ? &objs : NULL);
    while (manager.wait_for_completions(valid_ret_code(), &num_completions, &r, pobjs)) {
      if (r >= 0 && ret >= 0) {
        for(int i = 0; i < num_completions && iter != objs_container.end(); ++i, ++iter) {
          int issue_ret = issue_op(iter->first, iter->second);
          if(issue_ret < 0) {
            ret = issue_ret;
            break;
          }
        }
      } else if (ret >= 0) {
        ret = r;
      }
      if (need_multiple_rounds() && iter == objs_container.end() && !objs.empty()) {
        // For those objects which need another round, use them to reset
        // the container
        reset_container(objs);
      }
    }

    if (ret < 0) {
      cleanup();
    }
    return ret;
  }
};

class CLSRGWIssueBucketIndexInit : public CLSRGWConcurrentIO {
protected:
  int issue_op(int shard_id, const string& oid);
  int valid_ret_code() { return -EEXIST; }
  void cleanup();
public:
  CLSRGWIssueBucketIndexInit(librados::IoCtx& ioc, map<int, string>& _bucket_objs,
                     uint32_t _max_aio) :
    CLSRGWConcurrentIO(ioc, _bucket_objs, _max_aio) {}
};

class CLSRGWIssueSetTagTimeout : public CLSRGWConcurrentIO {
  uint64_t tag_timeout;
protected:
  int issue_op(int shard_id, const string& oid);
public:
  CLSRGWIssueSetTagTimeout(librados::IoCtx& ioc, map<int, string>& _bucket_objs,
                     uint32_t _max_aio, uint64_t _tag_timeout) :
    CLSRGWConcurrentIO(ioc, _bucket_objs, _max_aio), tag_timeout(_tag_timeout) {}
};

void cls_rgw_bucket_prepare_op(librados::ObjectWriteOperation& o, RGWModifyOp op, string& tag,
                               const cls_rgw_obj_key& key, const string& locator, bool log_op,
                               uint16_t bilog_op);

void cls_rgw_bucket_complete_op(librados::ObjectWriteOperation& o, RGWModifyOp op, string& tag,
<<<<<<< HEAD
                                rgw_bucket_entry_ver& ver,
                                const cls_rgw_obj_key& key,
                                rgw_bucket_dir_entry_meta& dir_meta,
				list<cls_rgw_obj_key> *remove_objs, bool log_op,
                                uint16_t bilog_op);

int cls_rgw_list_op(librados::IoCtx& io_ctx, const string& oid,
                    const cls_rgw_obj_key& start_obj,
                    const string& filter_prefix, uint32_t num_entries, bool list_versions,
                    rgw_bucket_dir *dir, bool *is_truncated);

void cls_rgw_remove_obj(librados::ObjectWriteOperation& o, list<string>& keep_attr_prefixes);
void cls_rgw_obj_check_attrs_prefix(librados::ObjectOperation& o, const string& prefix, bool fail_if_exist);

int cls_rgw_bi_get(librados::IoCtx& io_ctx, const string oid,
                   BIIndexType index_type, cls_rgw_obj_key& key,
                   rgw_cls_bi_entry *entry);
int cls_rgw_bi_put(librados::IoCtx& io_ctx, const string oid, rgw_cls_bi_entry& entry);
int cls_rgw_bi_list(librados::IoCtx& io_ctx, const string oid,
                   const string& name, const string& marker, uint32_t max,
                   list<rgw_cls_bi_entry> *entries, bool *is_truncated);


int cls_rgw_bucket_link_olh(librados::IoCtx& io_ctx, const string& oid, const cls_rgw_obj_key& key, bufferlist& olh_tag,
                            bool delete_marker, const string& op_tag, struct rgw_bucket_dir_entry_meta *meta,
                            uint64_t olh_epoch, bool log_op);
int cls_rgw_bucket_unlink_instance(librados::IoCtx& io_ctx, const string& oid, const cls_rgw_obj_key& key, const string& op_tag,
                                   uint64_t olh_epoch, bool log_op);
int cls_rgw_get_olh_log(librados::IoCtx& io_ctx, string& oid, librados::ObjectReadOperation& op, const cls_rgw_obj_key& olh, uint64_t ver_marker,
                        const string& olh_tag,
                        map<uint64_t, vector<struct rgw_bucket_olh_log_entry> > *log, bool *is_truncated);
void cls_rgw_trim_olh_log(librados::ObjectWriteOperation& op, string& oid, const cls_rgw_obj_key& olh, uint64_t ver, const string& olh_tag);
int cls_rgw_clear_olh(librados::IoCtx& io_ctx, string& oid, const cls_rgw_obj_key& olh, const string& olh_tag);

int cls_rgw_bucket_check_index_op(librados::IoCtx& io_ctx, string& oid,
				  rgw_bucket_dir_header *existing_header,
				  rgw_bucket_dir_header *calculated_header);
int cls_rgw_bucket_rebuild_index_op(librados::IoCtx& io_ctx, string& oid);
  
int cls_rgw_get_dir_header(librados::IoCtx& io_ctx, string& oid, rgw_bucket_dir_header *header);
=======
                                rgw_bucket_entry_ver& ver, string& name, rgw_bucket_dir_entry_meta& dir_meta,
				list<string> *remove_objs, bool log_op);

/**
 * List the bucket with the starting object and filter prefix.
 * NOTE: this method do listing requests for each bucket index shards identified by
 *       the keys of the *list_results* map, which means the map should be popludated
 *       by the caller to fill with each bucket index object id.
 *
 * io_ctx        - IO context for rados.
 * start_obj     - marker for the listing.
 * filter_prefix - filter prefix.
 * num_entries   - number of entries to request for each object (note the total
 *                 amount of entries returned depends on the number of shardings).
 * list_results  - the list results keyed by bucket index object id.
 * max_aio       - the maximum number of AIO (for throttling).
 *
 * Return 0 on success, a failure code otherwise.
*/

class CLSRGWIssueBucketList : public CLSRGWConcurrentIO {
  string start_obj;
  string filter_prefix;
  uint32_t num_entries;
  map<int, rgw_cls_list_ret>& result;
protected:
  int issue_op(int shard_id, const string& oid);
public:
  CLSRGWIssueBucketList(librados::IoCtx& io_ctx, const string& _start_obj,
                        const string& _filter_prefix, uint32_t _num_entries,
                        map<int, string>& oids,
                        map<int, struct rgw_cls_list_ret>& list_results,
                        uint32_t max_aio) :
  CLSRGWConcurrentIO(io_ctx, oids, max_aio),
  start_obj(_start_obj), filter_prefix(_filter_prefix), num_entries(_num_entries), result(list_results) {}
};

class CLSRGWIssueBILogList : public CLSRGWConcurrentIO {
  map<int, struct cls_rgw_bi_log_list_ret>& result;
  BucketIndexShardsManager& marker_mgr;
  uint32_t max;
protected:
  int issue_op(int shard_id, const string& oid);
public:
  CLSRGWIssueBILogList(librados::IoCtx& io_ctx, BucketIndexShardsManager& _marker_mgr, uint32_t _max,
                       map<int, string>& oids,
                       map<int, struct cls_rgw_bi_log_list_ret>& bi_log_lists, uint32_t max_aio) :
    CLSRGWConcurrentIO(io_ctx, oids, max_aio), result(bi_log_lists),
    marker_mgr(_marker_mgr), max(_max) {}
};

class CLSRGWIssueBILogTrim : public CLSRGWConcurrentIO {
  BucketIndexShardsManager& start_marker_mgr;
  BucketIndexShardsManager& end_marker_mgr;
protected:
  int issue_op(int shard_id, const string& oid);
  // Trim until -ENODATA is returned.
  int valid_ret_code() { return -ENODATA; }
  bool need_multiple_rounds() { return true; }
  void add_object(int shard, const string& oid) { objs_container[shard] = oid; }
  void reset_container(map<int, string>& objs) {
    objs_container.swap(objs);
    iter = objs_container.begin();
    objs.clear();
  }
public:
  CLSRGWIssueBILogTrim(librados::IoCtx& io_ctx, BucketIndexShardsManager& _start_marker_mgr,
      BucketIndexShardsManager& _end_marker_mgr, map<int, string>& _bucket_objs, uint32_t max_aio) :
    CLSRGWConcurrentIO(io_ctx, _bucket_objs, max_aio),
    start_marker_mgr(_start_marker_mgr), end_marker_mgr(_end_marker_mgr) {}
};

/**
 * Check the bucket index.
 *
 * io_ctx          - IO context for rados.
 * bucket_objs_ret - check result for all shards.
 * max_aio         - the maximum number of AIO (for throttling).
 *
 * Return 0 on success, a failure code otherwise.
 */
class CLSRGWIssueBucketCheck : public CLSRGWConcurrentIO /*<map<string, struct rgw_cls_check_index_ret> >*/ {
  map<int, struct rgw_cls_check_index_ret>& result;
protected:
  int issue_op(int shard_id, const string& oid);
public:
  CLSRGWIssueBucketCheck(librados::IoCtx& ioc, map<int, string>& oids, map<int, struct rgw_cls_check_index_ret>& bucket_objs_ret,
                     uint32_t _max_aio) :
    CLSRGWConcurrentIO(ioc, oids, _max_aio), result(bucket_objs_ret) {}
};

class CLSRGWIssueBucketRebuild : public CLSRGWConcurrentIO {
protected:
  int issue_op(int shard_id, const string& oid);
public:
  CLSRGWIssueBucketRebuild(librados::IoCtx& io_ctx, map<int, string>& bucket_objs,
                           uint32_t max_aio) : CLSRGWConcurrentIO(io_ctx, bucket_objs, max_aio) {}
};

class CLSRGWIssueGetDirHeader : public CLSRGWConcurrentIO {
  map<int, rgw_cls_list_ret>& result;
protected:
  int issue_op(int shard_id, const string& oid);
public:
  CLSRGWIssueGetDirHeader(librados::IoCtx& io_ctx, map<int, string>& oids, map<int, rgw_cls_list_ret>& dir_headers,
                          uint32_t max_aio) :
    CLSRGWConcurrentIO(io_ctx, oids, max_aio), result(dir_headers) {}
};

>>>>>>> 235d97a6
int cls_rgw_get_dir_header_async(librados::IoCtx& io_ctx, string& oid, RGWGetDirHeader_CB *ctx);

void cls_rgw_encode_suggestion(char op, rgw_bucket_dir_entry& dirent, bufferlist& updates);

void cls_rgw_suggest_changes(librados::ObjectWriteOperation& o, bufferlist& updates);

/* usage logging */
int cls_rgw_usage_log_read(librados::IoCtx& io_ctx, string& oid, string& user,
                           uint64_t start_epoch, uint64_t end_epoch, uint32_t max_entries,
                           string& read_iter, map<rgw_user_bucket, rgw_usage_log_entry>& usage,
                           bool *is_truncated);

void cls_rgw_usage_log_trim(librados::ObjectWriteOperation& op, string& user,
                           uint64_t start_epoch, uint64_t end_epoch);

void cls_rgw_usage_log_add(librados::ObjectWriteOperation& op, rgw_usage_log_info& info);

/* garbage collection */
void cls_rgw_gc_set_entry(librados::ObjectWriteOperation& op, uint32_t expiration_secs, cls_rgw_gc_obj_info& info);
void cls_rgw_gc_defer_entry(librados::ObjectWriteOperation& op, uint32_t expiration_secs, const string& tag);

int cls_rgw_gc_list(librados::IoCtx& io_ctx, string& oid, string& marker, uint32_t max, bool expired_only,
                    list<cls_rgw_gc_obj_info>& entries, bool *truncated);

void cls_rgw_gc_remove(librados::ObjectWriteOperation& op, const list<string>& tags);

#endif<|MERGE_RESOLUTION|>--- conflicted
+++ resolved
@@ -307,17 +307,11 @@
                                uint16_t bilog_op);
 
 void cls_rgw_bucket_complete_op(librados::ObjectWriteOperation& o, RGWModifyOp op, string& tag,
-<<<<<<< HEAD
                                 rgw_bucket_entry_ver& ver,
                                 const cls_rgw_obj_key& key,
                                 rgw_bucket_dir_entry_meta& dir_meta,
 				list<cls_rgw_obj_key> *remove_objs, bool log_op,
                                 uint16_t bilog_op);
-
-int cls_rgw_list_op(librados::IoCtx& io_ctx, const string& oid,
-                    const cls_rgw_obj_key& start_obj,
-                    const string& filter_prefix, uint32_t num_entries, bool list_versions,
-                    rgw_bucket_dir *dir, bool *is_truncated);
 
 void cls_rgw_remove_obj(librados::ObjectWriteOperation& o, list<string>& keep_attr_prefixes);
 void cls_rgw_obj_check_attrs_prefix(librados::ObjectOperation& o, const string& prefix, bool fail_if_exist);
@@ -341,16 +335,6 @@
                         map<uint64_t, vector<struct rgw_bucket_olh_log_entry> > *log, bool *is_truncated);
 void cls_rgw_trim_olh_log(librados::ObjectWriteOperation& op, string& oid, const cls_rgw_obj_key& olh, uint64_t ver, const string& olh_tag);
 int cls_rgw_clear_olh(librados::IoCtx& io_ctx, string& oid, const cls_rgw_obj_key& olh, const string& olh_tag);
-
-int cls_rgw_bucket_check_index_op(librados::IoCtx& io_ctx, string& oid,
-				  rgw_bucket_dir_header *existing_header,
-				  rgw_bucket_dir_header *calculated_header);
-int cls_rgw_bucket_rebuild_index_op(librados::IoCtx& io_ctx, string& oid);
-  
-int cls_rgw_get_dir_header(librados::IoCtx& io_ctx, string& oid, rgw_bucket_dir_header *header);
-=======
-                                rgw_bucket_entry_ver& ver, string& name, rgw_bucket_dir_entry_meta& dir_meta,
-				list<string> *remove_objs, bool log_op);
 
 /**
  * List the bucket with the starting object and filter prefix.
@@ -373,17 +357,19 @@
   string start_obj;
   string filter_prefix;
   uint32_t num_entries;
+  bool list_versions;
   map<int, rgw_cls_list_ret>& result;
 protected:
   int issue_op(int shard_id, const string& oid);
 public:
   CLSRGWIssueBucketList(librados::IoCtx& io_ctx, const string& _start_obj,
                         const string& _filter_prefix, uint32_t _num_entries,
+                        bool _list_versions,
                         map<int, string>& oids,
                         map<int, struct rgw_cls_list_ret>& list_results,
                         uint32_t max_aio) :
   CLSRGWConcurrentIO(io_ctx, oids, max_aio),
-  start_obj(_start_obj), filter_prefix(_filter_prefix), num_entries(_num_entries), result(list_results) {}
+  start_obj(_start_obj), filter_prefix(_filter_prefix), num_entries(_num_entries), list_versions(_list_versions), result(list_results) {}
 };
 
 class CLSRGWIssueBILogList : public CLSRGWConcurrentIO {
@@ -458,7 +444,6 @@
     CLSRGWConcurrentIO(io_ctx, oids, max_aio), result(dir_headers) {}
 };
 
->>>>>>> 235d97a6
 int cls_rgw_get_dir_header_async(librados::IoCtx& io_ctx, string& oid, RGWGetDirHeader_CB *ctx);
 
 void cls_rgw_encode_suggestion(char op, rgw_bucket_dir_entry& dirent, bufferlist& updates);
