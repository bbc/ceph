include(GetGitRevisionDescription)

enable_language(C ASM)
set(bindir ${CMAKE_INSTALL_PREFIX}/bin)
set(sbindir ${CMAKE_INSTALL_PREFIX}/sbin)
set(libdir ${CMAKE_INSTALL_PREFIX}/lib)
set(sysconfdir ${CMAKE_INSTALL_PREFIX}/etc)
set(pkgdatadir ${CMAKE_INSTALL_PREFIX}/share)
set(prefix ${CMAKE_INSTALL_PREFIX})

add_definitions("-DCEPH_LIBDIR=\"${libdir}\"")
add_definitions("-DCEPH_PKGLIBDIR=\"${libdir}\"")
add_definitions("-DHAVE_CONFIG_H -D__CEPH__ -D_FILE_OFFSET_BITS=64 -D_REENTRANT -D_THREAD_SAFE -D__STDC_FORMAT_MACROS -D_GNU_SOURCE")

set(CMAKE_ASM_COMPILER  ${PROJECT_SOURCE_DIR}/src/yasm-wrapper)
set(CMAKE_ASM_FLAGS "-f elf64")
set(CMAKE_C_FLAGS "${CMAKE_C_FLAGS} -rdynamic -Wall -Wtype-limits -Wignored-qualifiers -Winit-self -Wpointer-arith -Werror=format-security -fno-strict-aliasing -fsigned-char -fPIC")

execute_process(
  COMMAND yasm -f elf64 ${CMAKE_SOURCE_DIR}/src/common/crc32c_intel_fast_asm.S -o /dev/null
  RESULT_VARIABLE no_yasm
  OUTPUT_QUIET)
if(no_yasm)
  message(STATUS " we do not have a modern/working yasm")
else(no_yasm)
  message(STATUS " we have a modern and working yasm")
  execute_process(
    COMMAND uname -m
    OUTPUT_VARIABLE arch
    OUTPUT_STRIP_TRAILING_WHITESPACE)
  if(arch STREQUAL "x86_64")
    message(STATUS " we are x84_64")
    set(save_quiet ${CMAKE_REQUIRED_QUIET})
    set(CMAKE_REQUIRED_QUIET true)
    include(CheckCXXSourceCompiles)
    check_cxx_source_compiles("
      #if defined(__x86_64__) && defined(__ILP32__)
      #error x32
      #endif
      int main() {}
      " not_arch_x32)
    set(CMAKE_REQUIRED_QUIET ${save_quiet})
    if(not_arch_x32)
      message(STATUS " we are not x32")
      set(HAVE_GOOD_YASM_ELF64 1)
      add_definitions("-DHAVE_GOOD_YASM_ELF64")
      execute_process(COMMAND yasm -f elf64 -i
        ${CMAKE_SOURCE_DIR}/src/erasure-code/isa/isa-l/include/
        ${CMAKE_SOURCE_DIR}/src/erasure-code/isa/isa-l/erasure_code/gf_vect_dot_prod_avx2.asm.s
        -o /dev/null
        RESULT_VARIABLE rc
        OUTPUT_QUIET)
      if(NOT rc)
        set(HAVE_BETTER_YASM_ELF64 1)
        add_definitions("-DHAVE_BETTER_YASM_ELF64")
        message(STATUS " yasm can also build the isa-l stuff")
      endif(NOT rc)
    else(not_arch_x32)
      message(STATUS " we are x32; no yasm for you")
    endif(not_arch_x32)
  else(arch STREQUAL "x86_64")
    message(STATUS " we are not x86_64 && !x32")
  endif(arch STREQUAL "x86_64")
endif(no_yasm)


set(CMAKE_CXX_FLAGS "${CMAKE_C_FLAGS} -ftemplate-depth-1024 -Wno-invalid-offsetof -Wnon-virtual-dtor -Wno-invalid-offsetof -Wstrict-null-sentinel -Woverloaded-virtual")

# require c++11
include(CheckCXXCompilerFlag)
CHECK_CXX_COMPILER_FLAG("-std=c++11" COMPILER_SUPPORTS_CXX11)
if (COMPILER_SUPPORTS_CXX11)
  set(CMAKE_CXX_FLAGS "${CMAKE_CXX_FLAGS} -std=c++11")
else()
  message(FATAL_ERROR "The compiler ${CMAKE_CXX_COMPILER} has no C++11 support.")
endif()


set(EXTRALIBS uuid rt dl ${Boost_LIBS} ${ATOMIC_OPS_LIBRARIES})

if(${WITH_PROFILER})
  list(APPEND EXTRALIBS profiler)
endif(${WITH_PROFILER})

if(USE_NSS)
  if(NSS_FOUND)
    if(NSPR_FOUND)
      set(CMAKE_CXX_FLAGS "${CMAKE_CXX_FLAGS} -I${NSS_INCLUDE_DIR} -I${NSPR_INCLUDE_DIR}")
    endif(NSPR_FOUND)
  endif(NSS_FOUND)
endif(USE_NSS)

set(GCOV_PREFIX_STRIP 4)

option(ENABLE_GIT_VERSION "build Ceph with git version string" ON)
if(${ENABLE_GIT_VERSION})
  get_git_head_revision(GIT_REFSPEC CEPH_GIT_VER)
  git_describe(CEPH_GIT_NICE_VER --always)
else(${ENABLE_GIT_VERSION})
  set(CEPH_GIT_VER "no_version")
  set(CEPH_GIT_NICE_VER "Development")
endif(${ENABLE_GIT_VERSION})

# Python stuff
find_package(PythonInterp 2 QUIET)
if(NOT PYTHONINTERP_FOUND)
  message(FATAL_ERROR "Python 2 interpreter not found.")
endif(NOT PYTHONINTERP_FOUND)

# if CMAKE_INSTALL_PREFIX is an empty string, must replace
# it with "/" to make PYTHON_INSTALL_TEMPLATE an absolute path to be
# consistent with all other installation paths.
if(CMAKE_INSTALL_PREFIX)
  set(PYTHON_INSTALL_TEMPLATE "${CMAKE_INSTALL_PREFIX}")
else(CMAKE_INSTALL_PREFIX)
  set(PYTHON_INSTALL_TEMPLATE "/")
endif(CMAKE_INSTALL_PREFIX)

execute_process(
  COMMAND
  ${PYTHON_EXECUTABLE} -c "from distutils import sysconfig; print sysconfig.get_python_lib(1,0,prefix='${PYTHON_INSTALL_TEMPLATE}')"
  OUTPUT_VARIABLE PYTHON_INSTDIR
  OUTPUT_STRIP_TRAILING_WHITESPACE)

if(HAVE_XIO)
  set(CMAKE_CXX_FLAGS "${CMAKE_CXX_FLAGS} -I${Xio_INCLUDE_DIR}")
  list(APPEND EXTRALIBS ${Xio_LIBRARY} ibverbs rdmacm pthread rt)
endif(HAVE_XIO)

# sort out which allocator to use
if(Tcmalloc_FOUND)
  set(ALLOC_LIBS tcmalloc)
  set(CMAKE_CXX_FLAGS "${CMAKE_CXX_FLAGS} -fno-builtin-malloc -fno-builtin-calloc -fno-builtin-realloc -fno-builtin-free")
  set(TCMALLOC_srcs perfglue/heap_profiler.cc)
elseif(NOT Tcmalloc_FOUND AND JEMALLOC_FOUND)
  set(ALLOC_LIBS jemalloc)
  set(CMAKE_CXX_FLAGS "${CMAKE_CXX_FLAGS} -fno-builtin-malloc -fno-builtin-calloc -fno-builtin-realloc -fno-builtin-free")
  set(TCMALLOC_srcs perfglue/disabled_heap_profiler.cc)
elseif(${ALLOCATOR} STREQUAL "libc")
  set(TCMALLOC_srcs perfglue/disabled_heap_profiler.cc)
endif()

# tcmalloc heap profiler
set(heap_profiler_files ${TCMALLOC_srcs})
add_library(heap_profiler_objs OBJECT ${heap_profiler_files})

# Common infrastructure
configure_file(
  ${CMAKE_SOURCE_DIR}/src/ceph_ver.h.in.cmake
  ${CMAKE_BINARY_DIR}/src/include/ceph_ver.h
  @ONLY)

set(arch_files
  arch/arm.c
  arch/intel.c
  arch/probe.cc)

set(auth_files
  auth/AuthAuthorizeHandler.cc
  auth/AuthClientHandler.cc
  auth/AuthSessionHandler.cc
  auth/AuthMethodList.cc
  auth/cephx/CephxAuthorizeHandler.cc
  auth/cephx/CephxClientHandler.cc
  auth/cephx/CephxProtocol.cc
  auth/cephx/CephxSessionHandler.cc
  auth/none/AuthNoneAuthorizeHandler.cc
  auth/unknown/AuthUnknownAuthorizeHandler.cc
  auth/Crypto.cc
  auth/KeyRing.cc
  auth/RotatingKeyRing.cc)

set(mds_files)
list(APPEND mds_files
  mds/MDSMap.cc
  mds/inode_backtrace.cc
  mds/mdstypes.cc)

set(crush_srcs
  crush/builder.c
  crush/mapper.c
  crush/crush.c
  crush/hash.c
  crush/CrushWrapper.cc
  crush/CrushCompiler.cc
  crush/CrushTester.cc)

add_library(crush STATIC ${crush_srcs})

add_subdirectory(json_spirit)

set(xio_common_srcs)
if(HAVE_XIO)
  list(APPEND xio_common_srcs
    msg/xio/XioConnection.cc
    msg/xio/XioMsg.cc
    msg/xio/XioPool.cc
    msg/xio/XioMessenger.cc
    msg/xio/XioPortal.cc
    msg/xio/QueueStrategy.cc)
endif(HAVE_XIO)

if(HAVE_GOOD_YASM_ELF64)
  set(yasm_srcs
    common/crc32c_intel_fast_asm.S
    common/crc32c_intel_fast_zero_asm.S)
endif(HAVE_GOOD_YASM_ELF64)

set(libcommon_files
  ${CMAKE_BINARY_DIR}/src/include/ceph_ver.h
  ceph_ver.c
  common/DecayCounter.cc
  common/LogClient.cc
  common/LogEntry.cc
  common/PrebufferedStreambuf.cc
  common/BackTrace.cc
  common/perf_counters.cc
  common/Mutex.cc
  common/OutputDataSocket.cc
  common/admin_socket.cc
  common/admin_socket_client.cc
  common/bloom_filter.cc
  common/Readahead.cc
  ${crush_srcs}
  common/cmdparse.cc
  common/escape.c
  common/io_priority.cc
  common/Clock.cc
  common/ceph_time.cc
  common/Throttle.cc
  common/Timer.cc
  common/Finisher.cc
  common/environment.cc
  common/sctp_crc32.c
  common/crc32c.cc
  common/crc32c_intel_baseline.c
  common/crc32c_intel_fast.c
  ${yasm_srcs}
  common/assert.cc
  common/run_cmd.cc
  common/WorkQueue.cc
  common/ConfUtils.cc
  common/MemoryModel.cc
  common/fd.cc
  common/xattr.c
  common/str_list.cc
  common/str_map.cc
  common/snap_types.cc
  common/errno.cc
  common/TrackedOp.cc
  common/SloppyCRCMap.cc
  common/types.cc
  common/TextTable.cc
  log/Log.cc
  log/SubsystemMap.cc
  mon/MonCap.cc
  mon/MonClient.cc
  mon/MonMap.cc
  msg/simple/Accepter.cc
  msg/simple/DispatchQueue.cc
  msg/Message.cc
  osd/ECMsgTypes.cc
  osd/HitSet.cc
  common/RefCountedObj.cc
  msg/Messenger.cc
  msg/simple/Pipe.cc
  msg/simple/PipeConnection.cc
  msg/simple/SimpleMessenger.cc
  msg/async/AsyncConnection.cc
  msg/async/AsyncMessenger.cc
  msg/async/Event.cc
  msg/async/EventEpoll.cc
  msg/async/EventSelect.cc
  msg/async/net_handler.cc
  ${xio_common_srcs}
  msg/msg_types.cc
  common/hobject.cc
  osd/OSDMap.cc
  common/histogram.cc
  osd/osd_types.cc
  common/blkdev.cc
  common/common_init.cc
  common/pipe.c
  common/ceph_argparse.cc
  common/ceph_context.cc
  common/buffer.cc
  common/code_environment.cc
  common/dout.cc
  common/signal.cc
  common/simple_spin.cc
  common/Thread.cc
  common/Formatter.cc
  common/HTMLFormatter.cc
  common/HeartbeatMap.cc
  common/PluginRegistry.cc
  common/ceph_fs.cc
  common/ceph_hash.cc
  common/ceph_strings.cc
  common/ceph_frag.cc
  common/config.cc
  common/utf8.c
  common/mime.c
  common/strtol.cc
  common/page.cc
  common/lockdep.cc
  common/version.cc
  common/hex.cc
  common/entity_name.cc
  common/ceph_crypto.cc
  common/ceph_crypto_cms.cc
  common/ceph_json.cc
  common/ipaddr.cc
  common/pick_address.cc
  common/address_helper.cc
  common/linux_version.c
  common/TracepointProvider.cc
  common/Cycles.cc
  osdc/Striper.cc
  osdc/Objecter.cc
  common/Graylog.cc
  ${arch_files}
  ${auth_files}
  ${mds_files})
set(mon_common_files
  auth/AuthSessionHandler.cc
  auth/cephx/CephxSessionHandler.cc
  erasure-code/ErasureCodePlugin.cc)
add_library(mon_common_objs OBJECT ${mon_common_files})
set(common_mountcephfs_files
  common/armor.c
  common/safe_io.c
  common/module.c
  common/addr_parsing.c)
add_library(common_mountcephfs_objs OBJECT
  ${common_mountcephfs_files})

if(${HAVE_GPERFTOOLS})
  list(APPEND libcommon_files
    perfglue/cpu_profiler.cc)
else()
  list(APPEND libcommon_files
    perfglue/disabled_stubs.cc)
endif(${HAVE_GPERFTOOLS})

if(${ENABLE_SHARED})
  list(APPEND libcommon_files
    $<TARGET_OBJECTS:global_common_objs>)
endif(${ENABLE_SHARED})

add_library(common STATIC ${libcommon_files}
  $<TARGET_OBJECTS:mon_common_objs>
  $<TARGET_OBJECTS:common_mountcephfs_objs>)

set_source_files_properties(${CMAKE_SOURCE_DIR}/src/ceph_ver.c
  ${CMAKE_SOURCE_DIR}/src/common/version.cc
  ${CMAKE_SOURCE_DIR}/src/test/encoding/ceph_dencoder.cc
  APPEND PROPERTY OBJECT_DEPENDS ${CMAKE_BINARY_DIR}/src/include/ceph_ver.h)

if(${HAVE_GPERFTOOLS})
  target_link_libraries(common profiler)
endif(${HAVE_GPERFTOOLS})

add_library(common_utf8 STATIC common/utf8.c)

target_link_libraries(common json_spirit common_utf8 erasure_code rt uuid ${CRYPTO_LIBS} ${Boost_LIBRARIES} ${BLKID_LIBRARIES} ${EXECINFO_LIBRARIES})

if(${WITH_LTTNG})
  add_subdirectory(tracing)
endif(${WITH_LTTNG})

set(libglobal_srcs
  global/global_init.cc
  global/pidfile.cc
  global/signal_handler.cc)
set(global_common_files
  global/global_context.cc)
add_library(global_common_objs OBJECT ${global_common_files})
add_library(global STATIC ${libglobal_srcs}
  $<TARGET_OBJECTS:global_common_objs>)
target_link_libraries(global common ${CMAKE_THREAD_LIBS_INIT} ${CRYPTO_LIBS}
  ${EXTRALIBS})
if(${WITH_LTTNG})
  target_link_libraries(global lttng-ust dl)
endif(${WITH_LTTNG})
if(${ENABLE_SHARED})
  set_target_properties(global PROPERTIES
    OUTPUT_NAME ceph-global VERSION "1.0.0" SOVERSION "1")
endif(${ENABLE_SHARED})

# rados object classes
add_subdirectory(cls)

# RADOS client/library
set(osdc_files
  osdc/Objecter.cc
  osdc/Filer.cc)
set(osdc_rbd_files
  osdc/ObjectCacher.cc
  osdc/Striper.cc)
add_library(osdc_rbd_objs OBJECT ${osdc_rbd_files})
add_library(osdc STATIC ${osdc_files} $<TARGET_OBJECTS:osdc_rbd_objs>)

set(librados_srcs
  librados/librados.cc
  librados/RadosClient.cc
  librados/IoCtxImpl.cc
  librados/snap_set_diff.cc
  librados/RadosXattrIter.cc
  )
add_library(librados ${CEPH_SHARED} ${librados_srcs}
  $<TARGET_OBJECTS:cls_references_objs>
  $<TARGET_OBJECTS:heap_profiler_objs>
  $<TARGET_OBJECTS:common_util_obj>)
add_dependencies(librados osdc)
target_link_libraries(librados PRIVATE osdc osd os global common cls_lock_client
  ${BLKID_LIBRARIES}
  ${CRYPTO_LIBS} ${EXTRALIBS} ${ALLOC_LIBS})
if(${WITH_LTTNG})
  target_link_libraries(librados PUBLIC librados_tp)
endif(${WITH_LTTNG})
if(${ENABLE_SHARED})
  set_target_properties(librados PROPERTIES OUTPUT_NAME rados VERSION 2.0.0
    SOVERSION 2)
endif(${ENABLE_SHARED})

add_library(librados_api STATIC common/buffer.cc librados/librados.cc)

install(FILES include/rados/librados.h
  include/rados/rados_types.h
  include/rados/rados_types.hpp
  include/rados/librados.hpp
  include/buffer.h
  include/buffer_fwd.h
  include/page.h
  include/crc32c.h
  DESTINATION include/rados)
install(TARGETS librados DESTINATION lib)

add_subdirectory(libradosstriper)

add_executable(ceph_scratchtool tools/scratchtool.c)
target_link_libraries(ceph_scratchtool librados global)
install(TARGETS ceph_scratchtool DESTINATION bin/debug)

add_executable(ceph_scratchtoolpp tools/scratchtoolpp.cc)
target_link_libraries(ceph_scratchtoolpp librados global)
install(TARGETS ceph_scratchtoolpp DESTINATION bin/debug)

add_executable(ceph_radosacl tools/radosacl.cc)
target_link_libraries(ceph_radosacl librados global)
install(TARGETS ceph_radosacl DESTINATION bin/debug)

add_executable(ceph-osdomap-tool tools/ceph_osdomap_tool.cc)
target_link_libraries(ceph-osdomap-tool os global ${Boost_PROGRAM_OPTIONS_LIBRARY})
install(TARGETS ceph-osdomap-tool DESTINATION bin)

add_executable(ceph-monstore-tool tools/ceph_monstore_tool.cc)
target_link_libraries(ceph-monstore-tool os global ${Boost_PROGRAM_OPTIONS_LIBRARY})
install(TARGETS ceph-monstore-tool DESTINATION bin)

add_executable(ceph-objectstore-tool
  tools/ceph_objectstore_tool.cc
  tools/RadosDump.cc
  $<TARGET_OBJECTS:common_util_obj>
  $<TARGET_OBJECTS:heap_profiler_objs>)
target_link_libraries(ceph-objectstore-tool tcmalloc osd os global ${Boost_PROGRAM_OPTIONS_LIBRARY} fuse dl)
install(TARGETS ceph-objectstore-tool DESTINATION bin)


set(rados_srcs
  tools/rados/rados.cc
  tools/RadosDump.cc
  tools/rados/RadosImport.cc
  tools/rados/PoolDump.cc
  common/obj_bencher.cc)
add_executable(rados ${rados_srcs} $<TARGET_OBJECTS:heap_profiler_objs>)
target_link_libraries(rados librados global ${BLKID_LIBRARIES} ${CMAKE_DL_LIBS} ${ALLOC_LIBS} libradosstriper)

if (WITH_CEPHFS)
  set(cephfs_journal_tool_srcs
    tools/cephfs/cephfs-journal-tool.cc
    tools/cephfs/JournalTool.cc
    tools/cephfs/JournalFilter.cc
    tools/cephfs/JournalScanner.cc
    tools/cephfs/EventOutput.cc
    tools/cephfs/Dumper.cc
    tools/cephfs/Resetter.cc
    tools/cephfs/MDSUtility.cc)
  add_executable(cephfs-journal-tool ${cephfs_journal_tool_srcs}
                 $<TARGET_OBJECTS:heap_profiler_objs>)
  target_link_libraries(cephfs-journal-tool librados mds osdc global
                        ${BLKID_LIBRARIES} ${CMAKE_DL_LIBS} ${ALLOC_LIBS})

  set(cephfs_table_tool_srcs
    tools/cephfs/cephfs-table-tool.cc
    tools/cephfs/TableTool.cc
    tools/cephfs/MDSUtility.cc)
  add_executable(cephfs-table-tool ${cephfs_table_tool_srcs}
                 $<TARGET_OBJECTS:heap_profiler_objs>)
  target_link_libraries(cephfs-table-tool librados mds osdc global
                        ${BLKID_LIBRARIES} ${CMAKE_DL_LIBS} ${ALLOC_LIBS})

  set(cephfs_data_scan_srcs
    tools/cephfs/cephfs-data-scan.cc
    tools/cephfs/DataScan.cc
    tools/cephfs/MDSUtility.cc)
  add_executable(cephfs-data-scan ${cephfs_data_scan_srcs}
                 $<TARGET_OBJECTS:heap_profiler_objs>)

  target_link_libraries(cephfs-data-scan librados mds osdc global
                        cls_cephfs_client
                        ${BLKID_LIBRARIES} ${CMAKE_DL_LIBS} ${ALLOC_LIBS})
endif (WITH_CEPHFS)

set(librados_config_srcs
  librados-config.cc)
add_executable(librados-config ${librados_config_srcs}
  $<TARGET_OBJECTS:heap_profiler_objs>)
target_link_libraries(librados-config librados global ${BLKID_LIBRARIES} ${CMAKE_DL_LIBS}
  ${ALLOC_LIBS})

install(TARGETS rados librados-config DESTINATION bin)

install(DIRECTORY ${CMAKE_SOURCE_DIR}/src/pybind/
  DESTINATION ${PYTHON_INSTDIR})

## dencoder
set(dencoder_srcs
  test/encoding/ceph_dencoder.cc
  krbd.cc
  common/secret.c
  common/TextTable.cc
  )
if(${WITH_RADOSGW})
  list(APPEND dencoder_srcs
    rgw/rgw_dencoder.cc
    rgw/rgw_acl.cc
    rgw/rgw_common.cc
    rgw/rgw_env.cc
    rgw/rgw_json_enc.cc
  )
endif(${WITH_RADOSGW})
add_executable(ceph-dencoder ${dencoder_srcs} $<TARGET_OBJECTS:heap_profiler_objs>)
if(${WITH_RADOSGW})
  set(DENCODER_EXTRALIBS
    rgw_a
    cls_rgw_client
    curl
    expat
    fcgi
    resolv
  )
endif(${WITH_RADOSGW})
if(${WITH_RBD})
  set(DENCODER_EXTRALIBS
      ${DENCODER_EXTRALIBS}
      rbd_replay_types)
endif(${WITH_RBD})
target_link_libraries(ceph-dencoder
  librados
  librbd
  global
  osd
  mds
  mon
  osdc
  journal
  cls_lock_client
  cls_refcount_client
  cls_log_client
  cls_statelog_client
  cls_version_client
  cls_replica_log_client
  cls_kvs
  cls_user_client
  cls_journal_client
  ${DENCODER_EXTRALIBS}
  blkid
  udev
  keyutils
  rbd_replay
  ${EXTRALIBS}
  ${ALLOC_LIBS}
  ${CMAKE_DL_LIBS}
  )

# Monitor
set(lib_mon_srcs
  auth/cephx/CephxKeyServer.cc
  auth/cephx/CephxServiceHandler.cc
  auth/AuthServiceHandler.cc
  ${osd_mon_files} mon/Paxos.cc
  mon/PaxosService.cc
  mon/OSDMonitor.cc
  mon/MDSMonitor.cc
  mon/MonmapMonitor.cc
  mon/LogMonitor.cc
  mon/AuthMonitor.cc
  mon/Elector.cc
  mon/HealthMonitor.cc
  ${os_mon_files}
  mon/DataHealthService.cc
  mon/PGMonitor.cc
  mon/PGMap.cc
  mon/ConfigKeyService.cc)

set(common_util_src
  common/util.cc)
add_library(common_util_obj OBJECT ${common_util_src})
add_library(mon STATIC ${lib_mon_srcs} $<TARGET_OBJECTS:mon_common_objs>
  $<TARGET_OBJECTS:kv_objs> $<TARGET_OBJECTS:osd_mon_objs>
  $<TARGET_OBJECTS:common_util_obj>)

set(ceph_mon_srcs
  ceph_mon.cc
  common/TextTable.cc)
add_executable(ceph-mon ${ceph_mon_srcs} $<TARGET_OBJECTS:heap_profiler_objs>)
add_dependencies(ceph-mon erasure_code_plugins)
      target_link_libraries(ceph-mon mon common os global ${EXTRALIBS}
  ${CMAKE_DL_LIBS} ${ALLOC_LIBS})
install(TARGETS ceph-mon DESTINATION bin)

# OSD
if(${HAVE_XFS})
  set(libos_xfs_srcs
    os/filestore/XfsFileStoreBackend.cc
    os/fs/XFS.cc)
endif(${HAVE_XFS})
set(libos_srcs
  os/ObjectStore.cc
  os/Transaction.cc
  os/filestore/chain_xattr.cc
  os/filestore/BtrfsFileStoreBackend.cc
  os/filestore/DBObjectMap.cc
  os/filestore/FileJournal.cc
  os/filestore/FileStore.cc
  os/filestore/GenericFileStoreBackend.cc
  os/filestore/JournalingObjectStore.cc
  os/filestore/HashIndex.cc
  os/filestore/IndexManager.cc
  os/filestore/LFNIndex.cc
  os/filestore/WBThrottle.cc
  os/filestore/ZFSFileStoreBackend.cc
  os/memstore/MemStore.cc
  os/kstore/KStore.cc
  os/kstore/kstore_types.cc
  os/bluestore/kv.cc
  os/bluestore/Allocator.cc
  os/bluestore/BlockDevice.cc
  os/bluestore/BlueFS.cc
  os/bluestore/bluefs_types.cc
  os/bluestore/BlueRocksEnv.cc
  os/bluestore/BlueStore.cc
  os/bluestore/bluestore_types.cc
  os/bluestore/FreelistManager.cc
  os/bluestore/StupidAllocator.cc
  os/fs/FS.cc
  ${libos_xfs_srcs})
if(${HAVE_LIBFUSE})
  list(APPEND libos_srcs
    os/FuseStore.cc)
endif(${HAVE_LIBFUSE})

# make rocksdb statically
add_custom_target(build_rocksdb
<<<<<<< HEAD
    COMMAND 
    PORTABLE=1 $(MAKE) static_lib EXTRA_CXXFLAGS='-fPIC -Wno-unused-variable'
=======
    COMMAND
    EXTRA_CXXFLAGS=-fPIC PORTABLE=1 make static_lib
>>>>>>> 882672dc
    WORKING_DIRECTORY ${CMAKE_SOURCE_DIR}/src/rocksdb
    COMMENT "rocksdb building")

# add a imported library for librocksdb.a
add_library(rocksdb STATIC IMPORTED)
set_property(TARGET rocksdb PROPERTY IMPORTED_LOCATION "${CMAKE_SOURCE_DIR}/src/rocksdb/librocksdb.a")
add_dependencies(rocksdb build_rocksdb)
set(ROCKSDB_INCLUDE_DIR ${CMAKE_SOURCE_DIR}/src/rocksdb/include)

add_subdirectory(kv)

add_library(os STATIC ${libos_srcs} $<TARGET_OBJECTS:kv_objs>)
if(${HAVE_LIBAIO})
  target_link_libraries(os aio)
endif(${HAVE_LIBAIO})
if(${WITH_LTTNG})
  target_link_libraries(os libos_tp)
endif(${WITH_LTTNG})
if(${HAVE_LIBFUSE})
  target_link_libraries(os ${FUSE_LIBRARIES})
endif(${HAVE_LIBFUSE})
target_link_libraries(os kv)

set(cls_references_files objclass/class_api.cc)
add_library(cls_references_objs OBJECT ${cls_references_files})

set(osdc_osd_srcs
  osdc/Objecter.cc
  osdc/Striper.cc)

set(osd_srcs
  osd/OSD.cc
  osd/Watch.cc
  osd/ClassHandler.cc
  osd/OpRequest.cc
  osd/PG.cc
  osd/PGLog.cc
  osd/ReplicatedPG.cc
  osd/ReplicatedBackend.cc
  osd/ECBackend.cc
  osd/ECTransaction.cc
  osd/PGBackend.cc
  osd/OSD.cc
  osd/OSDCap.cc
  osd/Watch.cc
  osd/ClassHandler.cc
  osd/OpRequest.cc
  common/TrackedOp.cc
  osd/SnapMapper.cc
  osd/osd_types.cc
  osd/ECUtil.cc
  objclass/class_api.cc
  ${osdc_osd_srcs})
set(osd_mon_files
  mon/Monitor.cc)
add_library(osd_mon_objs OBJECT ${osd_mon_files})
add_library(osd STATIC ${osd_srcs} $<TARGET_OBJECTS:osd_mon_objs>
  $<TARGET_OBJECTS:cls_references_objs>)
target_link_libraries(osd dl leveldb)
if(${WITH_LTTNG})
  target_link_libraries(osd libosd_tp)
endif(${WITH_LTTNG})

set(ceph_osd_srcs
  ceph_osd.cc
  objclass/class_api.cc)
add_executable(ceph-osd ${ceph_osd_srcs}
  $<TARGET_OBJECTS:heap_profiler_objs>
  $<TARGET_OBJECTS:common_util_obj>)
add_dependencies(ceph-osd erasure_code_plugins)
target_link_libraries(ceph-osd osd os global ${BLKID_LIBRARIES} ${ALLOC_LIBS})
if(${HAVE_LIBFUSE})
  target_link_libraries(ceph-osd ${FUSE_LIBRARIES})
endif(${HAVE_LIBFUSE})
install(TARGETS ceph-osd DESTINATION bin)

# MDS
if(${WITH_MDS})
  set(mds_srcs
    mds/Capability.cc
    mds/MDSDaemon.cc
    mds/MDSRank.cc
    mds/Beacon.cc
    mds/flock.cc
    mds/locks.c
    mds/journal.cc
    mds/Server.cc
    mds/Mutation.cc
    mds/MDCache.cc
    mds/RecoveryQueue.cc
    mds/StrayManager.cc
    mds/Locker.cc
    mds/Migrator.cc
    mds/MDBalancer.cc
    mds/CDentry.cc
    mds/CDir.cc
    mds/CInode.cc
    mds/LogEvent.cc
    mds/MDSTable.cc
    mds/InoTable.cc
    mds/JournalPointer.cc
    mds/MDSTableClient.cc
    mds/MDSTableServer.cc
    mds/ScrubStack.cc
    mds/SimpleLock.cc
    mds/SnapRealm.cc
    mds/SnapServer.cc
    mds/snap.cc
    mds/SessionMap.cc
    mds/MDSContext.cc
    mds/MDSAuthCaps.cc
    mds/MDLog.cc
    ${CMAKE_SOURCE_DIR}/src/common/TrackedOp.cc
    ${CMAKE_SOURCE_DIR}/src/osdc/Journaler.cc)
  add_library(mds ${mds_srcs})
  set(ceph_mds_srcs
    ceph_mds.cc)
  add_executable(ceph-mds ${ceph_mds_srcs}
    $<TARGET_OBJECTS:heap_profiler_objs>
    $<TARGET_OBJECTS:common_util_obj>)
  target_link_libraries(ceph-mds mds osdc ${CMAKE_DL_LIBS} global
    ${ALLOC_LIBS} ${Boost_THREAD_LIBRARY})
  install(TARGETS ceph-mds DESTINATION bin)
endif(${WITH_MDS})

add_subdirectory(erasure-code)

set(crushtool_srcs
    tools/crushtool.cc)
add_executable(crushtool ${crushtool_srcs})
target_link_libraries(crushtool global)
install(TARGETS crushtool DESTINATION bin)

# Support/Tools
add_subdirectory(gmock)
add_subdirectory(test)
set(cephfs_srcs cephfs.cc)
add_executable(cephfstool ${cephfs_srcs})
target_link_libraries(cephfstool common ${EXTRALIBS})
set_target_properties(cephfstool PROPERTIES OUTPUT_NAME cephfs)
install(TARGETS cephfstool DESTINATION bin)

set(compressor_srcs
  compressor/Compressor.cc
  compressor/AsyncCompressor.cc)
add_library(compressor STATIC ${compressor_srcs})
target_link_libraries(compressor common snappy)

add_executable(ceph-client-debug tools/ceph-client-debug.cc)
target_link_libraries(ceph-client-debug cephfs librados global common ${ALLOC_LIBS})
install(TARGETS ceph-client-debug DESTINATION bin/debug)

add_executable(ceph-kvstore-tool tools/ceph_kvstore_tool.cc)
target_link_libraries(ceph-kvstore-tool os global ${UNITTEST_CXX_FLAGS})
install(TARGETS ceph-kvstore-tool DESTINATION bin)

set(ceph_conf_srcs
  tools/ceph_conf.cc)
add_executable(ceph-conf ${ceph_conf_srcs})
target_link_libraries(ceph-conf global)
install(TARGETS ceph-conf DESTINATION bin)

set(monmaptool_srcs
  tools/monmaptool.cc)
add_executable(monmaptool ${monmaptool_srcs})
target_link_libraries(monmaptool global)
install(TARGETS monmaptool DESTINATION bin)

set(osdomaptool_srcs
  tools/osdmaptool.cc)
add_executable(osdmaptool ${osdomaptool_srcs})
target_link_libraries(osdmaptool global)
install(TARGETS osdmaptool DESTINATION bin)

set(ceph_psim_srcs
  tools/psim.cc)
add_executable(ceph-psim ${ceph_psim_srcs})
target_link_libraries(ceph-psim global)
install(TARGETS ceph-psim DESTINATION bin)

set(ceph_authtool_srcs
  tools/ceph_authtool.cc)
add_executable(ceph-authtool ${ceph_authtool_srcs})
target_link_libraries(ceph-authtool global ${EXTRALIBS} ${CRYPTO_LIBS})
install(TARGETS ceph-authtool DESTINATION bin)

configure_file(${CMAKE_SOURCE_DIR}/src/ceph-coverage.in
  ${CMAKE_BINARY_DIR}/ceph-coverage @ONLY)

configure_file(${CMAKE_SOURCE_DIR}/src/ceph-debugpack.in
  ${CMAKE_BINARY_DIR}/ceph-debugpack @ONLY)

configure_file(${CMAKE_SOURCE_DIR}/src/ceph.in
  ${CMAKE_BINARY_DIR}/ceph @ONLY)

configure_file(${CMAKE_SOURCE_DIR}/src/ceph-crush-location.in
  ${CMAKE_BINARY_DIR}/ceph-crush-location @ONLY)

configure_file(${CMAKE_SOURCE_DIR}/src/init-ceph.in
  ${CMAKE_BINARY_DIR}/init-ceph @ONLY)

install(PROGRAMS
  ${CMAKE_BINARY_DIR}/ceph
  ${CMAKE_BINARY_DIR}/ceph-debugpack
  ${CMAKE_BINARY_DIR}/ceph-coverage
  ${CMAKE_BINARY_DIR}/init-ceph
  ${CMAKE_SOURCE_DIR}/src/ceph-run
  ${CMAKE_SOURCE_DIR}/src/vstart.sh
  ${CMAKE_SOURCE_DIR}/src/ceph-clsinfo
  DESTINATION bin)

install(FILES
  ${CMAKE_SOURCE_DIR}/doc/start/ceph.conf
  DESTINATION ${sysconfdir}/ceph/ RENAME ceph.conf.example)

install(PROGRAMS
  ${CMAKE_SOURCE_DIR}/src/ceph_common.sh
  DESTINATION ${CMAKE_INSTALL_PREFIX}/lib/ceph)

install(PROGRAMS
  ${CMAKE_SOURCE_DIR}/src/ceph-create-keys
  ${CMAKE_SOURCE_DIR}/src/ceph-disk
  ${CMAKE_SOURCE_DIR}/src/ceph-disk-udev
  DESTINATION sbin)

set(parse_secret_files
  common/secret.c)
add_library(parse_secret_objs OBJECT ${parse_secret_files})

if(WITH_LIBCEPHFS)
  set(libclient_srcs
    client/Client.cc
    client/Dentry.cc
    client/Inode.cc
    client/MetaRequest.cc
    client/ClientSnapRealm.cc
    client/MetaSession.cc
    client/Trace.cc
    client/posix_acl.cc)
  add_library(client ${libclient_srcs})
  target_link_libraries(client osdc mds)
  set(libcephfs_srcs libcephfs.cc)
  add_library(cephfs ${CEPH_SHARED} ${libcephfs_srcs}
    $<TARGET_OBJECTS:cls_references_objs>
    $<TARGET_OBJECTS:heap_profiler_objs>
    $<TARGET_OBJECTS:common_util_obj>)
  target_link_libraries(cephfs PRIVATE client osdc osd os global common cls_lock_client
    ${BLKID_LIBRARIES}
    ${CRYPTO_LIBS} ${EXTRALIBS} ${ALLOC_LIBS})
if(${ENABLE_SHARED})
  set_target_properties(cephfs PROPERTIES OUTPUT_NAME cephfs VERSION 1.0.0
    SOVERSION 1)
endif(${ENABLE_SHARED})
  install(TARGETS cephfs DESTINATION lib)
  install(DIRECTORY
    "${CMAKE_SOURCE_DIR}/src/include/cephfs"
    DESTINATION include)
  set(ceph_syn_srcs
    ceph_syn.cc
    client/SyntheticClient.cc)
  add_executable(ceph-syn ${ceph_syn_srcs})
  target_link_libraries(ceph-syn client global)

  set(mount_ceph_srcs
    mount/mount.ceph.c)
  add_executable(mount.ceph ${mount_ceph_srcs}
    $<TARGET_OBJECTS:parse_secret_objs>
    $<TARGET_OBJECTS:common_mountcephfs_objs>)
  target_link_libraries(mount.ceph keyutils)

  install(TARGETS ceph-syn DESTINATION bin)
  install(TARGETS mount.ceph DESTINATION sbin)

  if(HAVE_LIBFUSE)
    set(ceph_fuse_srcs
      ceph_fuse.cc
      client/fuse_ll.cc)
    add_executable(ceph-fuse ${ceph_fuse_srcs})
    target_link_libraries(ceph-fuse ${FUSE_LIBRARIES} client global)
    set_target_properties(ceph-fuse PROPERTIES COMPILE_FLAGS "-I${FUSE_INCLUDE_DIRS}")
    install(TARGETS ceph-fuse DESTINATION bin)
  endif(HAVE_LIBFUSE)
endif(WITH_LIBCEPHFS)

set(journal_srcs
  journal/AsyncOpTracker.cc
  journal/Entry.cc
  journal/Future.cc
  journal/FutureImpl.cc
  journal/Journaler.cc
  journal/JournalMetadata.cc
  journal/JournalPlayer.cc
  journal/JournalRecorder.cc
  journal/JournalTrimmer.cc
  journal/ObjectPlayer.cc
  journal/ObjectRecorder.cc
  journal/Utils.cc)
add_library(journal ${journal_srcs})

if(${WITH_RBD})
  set(librbd_srcs
    krbd.cc
    common/ContextCompletion.cc
    librbd/AioCompletion.cc
    librbd/AioImageRequest.cc
    librbd/AioImageRequestWQ.cc
    librbd/AioObjectRequest.cc
    librbd/AsyncObjectThrottle.cc
    librbd/AsyncOperation.cc
    librbd/AsyncRequest.cc
    librbd/CopyupRequest.cc
    librbd/DiffIterate.cc
    librbd/ExclusiveLock.cc
    librbd/ImageCtx.cc
    librbd/ImageState.cc
    librbd/ImageWatcher.cc
    librbd/internal.cc
    librbd/Journal.cc
    librbd/librbd.cc
    librbd/LibrbdAdminSocketHook.cc
    librbd/LibrbdWriteback.cc
    librbd/ObjectMap.cc
    librbd/Operations.cc
    librbd/Utils.cc
    librbd/exclusive_lock/AcquireRequest.cc
    librbd/exclusive_lock/ReleaseRequest.cc
    librbd/image/CloseRequest.cc
    librbd/image/OpenRequest.cc
    librbd/image/RefreshParentRequest.cc
    librbd/image/RefreshRequest.cc
    librbd/image/SetSnapRequest.cc
    librbd/journal/Entries.cc
    librbd/journal/Replay.cc
    librbd/object_map/InvalidateRequest.cc
    librbd/object_map/LockRequest.cc
    librbd/object_map/Request.cc
    librbd/object_map/RefreshRequest.cc
    librbd/object_map/ResizeRequest.cc
    librbd/object_map/SnapshotCreateRequest.cc
    librbd/object_map/SnapshotRemoveRequest.cc
    librbd/object_map/SnapshotRollbackRequest.cc
    librbd/object_map/UnlockRequest.cc
    librbd/object_map/UpdateRequest.cc
    librbd/operation/FlattenRequest.cc
    librbd/operation/RebuildObjectMapRequest.cc
    librbd/operation/RenameRequest.cc
    librbd/operation/Request.cc
    librbd/operation/ResizeRequest.cc
    librbd/operation/SnapshotCreateRequest.cc
    librbd/operation/SnapshotProtectRequest.cc
    librbd/operation/SnapshotRemoveRequest.cc
    librbd/operation/SnapshotRenameRequest.cc
    librbd/operation/SnapshotRollbackRequest.cc
    librbd/operation/SnapshotUnprotectRequest.cc
    librbd/operation/TrimRequest.cc
    librbd/WatchNotifyTypes.cc)
  add_library(librbd ${CEPH_SHARED} ${librbd_srcs}
    $<TARGET_OBJECTS:osdc_rbd_objs>
    $<TARGET_OBJECTS:common_util_obj>)
  target_link_libraries(librbd PRIVATE librados common journal
    cls_lock_client cls_rbd_client cls_journal_client udev
    ${CMAKE_DL_LIBS})
  if(${WITH_LTTNG})
    target_link_libraries(librbd PUBLIC librbd_tp)
  endif(${WITH_LTTNG})
  if(${ENABLE_SHARED})
    set_target_properties(librbd PROPERTIES VERSION "1.0.0" SOVERSION "1"
      OUTPUT_NAME rbd)
  endif(${ENABLE_SHARED})
  install(TARGETS librados librbd DESTINATION lib)
  set(rbd_srcs
    tools/rbd/rbd.cc
    tools/rbd/ArgumentTypes.cc
    tools/rbd/IndentStream.cc
    tools/rbd/OptionPrinter.cc
    tools/rbd/Shell.cc
    tools/rbd/Utils.cc
    tools/rbd/action/BenchWrite.cc
    tools/rbd/action/Children.cc
    tools/rbd/action/Clone.cc
    tools/rbd/action/Copy.cc
    tools/rbd/action/Create.cc
    tools/rbd/action/Diff.cc
    tools/rbd/action/DiskUsage.cc
    tools/rbd/action/Export.cc
    tools/rbd/action/ExportDiff.cc
    tools/rbd/action/Feature.cc
    tools/rbd/action/Flatten.cc
    tools/rbd/action/ImageMeta.cc
    tools/rbd/action/Import.cc
    tools/rbd/action/ImportDiff.cc
    tools/rbd/action/Info.cc
    tools/rbd/action/Journal.cc
    tools/rbd/action/Kernel.cc
    tools/rbd/action/List.cc
    tools/rbd/action/Lock.cc
    tools/rbd/action/MergeDiff.cc
    tools/rbd/action/MirrorPool.cc
    tools/rbd/action/Nbd.cc
    tools/rbd/action/ObjectMap.cc
    tools/rbd/action/Remove.cc
    tools/rbd/action/Rename.cc
    tools/rbd/action/Resize.cc
    tools/rbd/action/Snap.cc
    tools/rbd/action/Status.cc
    tools/rbd/action/Watch.cc
    common/TextTable.cc)
  add_executable(rbd ${rbd_srcs} $<TARGET_OBJECTS:common_util_obj>
    $<TARGET_OBJECTS:parse_secret_objs>
    $<TARGET_OBJECTS:heap_profiler_objs>)
  set_target_properties(rbd PROPERTIES OUTPUT_NAME rbd)
  target_link_libraries(rbd librbd librados global common keyutils udev
    ${Boost_REGEX_LIBRARY} ${Boost_PROGRAM_OPTIONS_LIBRARY}
    ${BLKID_LIBRARIES} ${CMAKE_DL_LIBS} ${ALLOC_LIBS})
  install(TARGETS rbd DESTINATION bin)
  install(PROGRAMS ${CMAKE_SOURCE_DIR}/src/ceph-rbdnamer DESTINATION bin)
  install(PROGRAMS ${CMAKE_SOURCE_DIR}/src/rbdmap DESTINATION bin)
  add_subdirectory(rbd_replay)
endif(${WITH_RBD})

# RadosGW
if(${WITH_KVS})
  set(kvs_srcs
    key_value_store/cls_kvs.cc)
  add_library(cls_kvs SHARED ${kvs_srcs})
  set_target_properties(cls_kvs PROPERTIES VERSION "1.0.0" SOVERSION "1")
  install(TARGETS cls_kvs DESTINATION lib/rados-classes)
endif(${WITH_KVS})

if(${WITH_RADOSGW})
  set(rgw_a_srcs
    rgw/librgw.cc
    rgw/rgw_acl.cc
    rgw/rgw_acl_s3.cc
    rgw/rgw_acl_swift.cc
    rgw/rgw_client_io.cc
    rgw/rgw_fcgi.cc
    rgw/rgw_xml.cc
    rgw/rgw_usage.cc
    rgw/rgw_json_enc.cc
    rgw/rgw_user.cc
    rgw/rgw_bucket.cc
    rgw/rgw_tools.cc
    rgw/rgw_rados.cc
    rgw/rgw_http_client.cc
    rgw/rgw_rest_client.cc
    rgw/rgw_rest_conn.cc
    rgw/rgw_op.cc
    rgw/rgw_basic_types.cc
    rgw/rgw_common.cc
    rgw/rgw_cache.cc
    rgw/rgw_formats.cc
    rgw/rgw_log.cc
    rgw/rgw_multi.cc
    rgw/rgw_policy_s3.cc
    rgw/rgw_gc.cc
    rgw/rgw_multi_del.cc
    rgw/rgw_env.cc
    rgw/rgw_cors.cc
    rgw/rgw_cors_s3.cc
    rgw/rgw_auth_s3.cc
    rgw/rgw_metadata.cc
    rgw/rgw_replica_log.cc
    rgw/rgw_keystone.cc
    rgw/rgw_quota.cc
    rgw/rgw_dencoder.cc
    rgw/rgw_object_expirer_core.cc
    rgw/rgw_website.cc
    rgw/rgw_xml_enc.cc)

  add_library(rgw_a STATIC ${rgw_a_srcs})

  include_directories("${CMAKE_SOURCE_DIR}/src/civetweb/include")

  set(radosgw_srcs
    rgw/rgw_resolve.cc
    rgw/rgw_rest.cc
    rgw/rgw_rest_swift.cc
    rgw/rgw_rest_s3.cc
    rgw/rgw_rest_usage.cc
    rgw/rgw_rest_user.cc
    rgw/rgw_rest_bucket.cc
    rgw/rgw_rest_metadata.cc
    rgw/rgw_replica_log.cc
    rgw/rgw_rest_log.cc
    rgw/rgw_rest_opstate.cc
    rgw/rgw_rest_replica_log.cc
    rgw/rgw_rest_config.cc
    rgw/rgw_http_client.cc
    rgw/rgw_swift.cc
    rgw/rgw_swift_auth.cc
    rgw/rgw_loadgen.cc
    rgw/rgw_civetweb.cc
    rgw/rgw_civetweb_log.cc
    civetweb/src/civetweb.c
    rgw/rgw_main.cc)

  set(radosgw_admin_srcs
    rgw/rgw_admin.cc
    rgw/rgw_orphan.cc)

  set(radosgw_object_expirer_srcs
    rgw/rgw_object_expirer.cc)

  add_executable(radosgw ${radosgw_srcs} $<TARGET_OBJECTS:heap_profiler_objs>)
  target_link_libraries(radosgw rgw_a librados
    cls_rgw_client cls_lock_client cls_refcount_client
    cls_log_client cls_statelog_client cls_timeindex_client
    cls_version_client cls_replica_log_client cls_user_client
    curl expat global fcgi resolv ${BLKID_LIBRARIES} ${ALLOC_LIBS})
  install(TARGETS radosgw DESTINATION bin)

  add_executable(radosgw-admin ${radosgw_admin_srcs} $<TARGET_OBJECTS:heap_profiler_objs>)
  target_link_libraries(radosgw-admin rgw_a librados
    cls_rgw_client cls_lock_client cls_refcount_client
    cls_log_client cls_statelog_client cls_timeindex_client
    cls_version_client cls_replica_log_client cls_user_client
    curl expat global fcgi resolv ${BLKID_LIBRARIES} ${ALLOC_LIBS})
  install(TARGETS radosgw-admin DESTINATION bin)

  add_executable(radosgw-object-expirer ${radosgw_object_expirer_srcs} $<TARGET_OBJECTS:heap_profiler_objs>)
  target_link_libraries(radosgw-object-expirer rgw_a librados
    cls_rgw_client cls_lock_client cls_refcount_client
    cls_log_client cls_statelog_client cls_timeindex_client
    cls_version_client cls_replica_log_client cls_user_client
    curl expat global fcgi resolv ${ALLOC_LIBS})
  install(TARGETS radosgw-object-expirer DESTINATION bin)
endif(${WITH_RADOSGW})

# Everything you need to spin up a cluster with vstart.sh
add_custom_target(vstart DEPENDS
    ceph-osd
    ceph-mon
    ceph-mds
    ceph-authtool
    ceph-conf
    monmaptool
    crushtool)

# Everything you need to run CephFS tests
add_custom_target(cephfs_testing DEPENDS
    vstart
    rados
    cephfs
    ceph-fuse
    ceph-dencoder
    cephfs-journal-tool
    cephfs-data-scan
    cephfs-table-tool)<|MERGE_RESOLUTION|>--- conflicted
+++ resolved
@@ -663,13 +663,8 @@
 
 # make rocksdb statically
 add_custom_target(build_rocksdb
-<<<<<<< HEAD
-    COMMAND 
+    COMMAND
     PORTABLE=1 $(MAKE) static_lib EXTRA_CXXFLAGS='-fPIC -Wno-unused-variable'
-=======
-    COMMAND
-    EXTRA_CXXFLAGS=-fPIC PORTABLE=1 make static_lib
->>>>>>> 882672dc
     WORKING_DIRECTORY ${CMAKE_SOURCE_DIR}/src/rocksdb
     COMMENT "rocksdb building")
 
